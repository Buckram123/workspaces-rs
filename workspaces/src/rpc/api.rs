--- conflicted
+++ resolved
@@ -16,15 +16,8 @@
 use near_primitives::borsh::BorshSerialize;
 use near_primitives::state_record::StateRecord;
 use near_primitives::transaction::SignedTransaction;
-<<<<<<< HEAD
 use near_primitives::types::{AccountId, Balance, Finality, FunctionArgs, Gas, StoreKey};
-use near_primitives::views::{FinalExecutionOutcomeView, QueryRequest};
-=======
-use near_primitives::types::{
-    AccountId, Balance, BlockReference, Finality, FunctionArgs, Gas, StoreKey,
-};
 use near_primitives::views::{FinalExecutionOutcomeView, FinalExecutionStatus, QueryRequest};
->>>>>>> 6c2d5509
 
 pub(crate) const NEAR_BASE: Balance = 1_000_000_000_000_000_000_000_000;
 const ERR_INVALID_VARIANT: &str =
@@ -32,10 +25,6 @@
 const DEV_ACCOUNT_SEED: &str = "testificate";
 const DEFAULT_CALL_FN_GAS: Gas = 10000000000000;
 
-<<<<<<< HEAD
-pub async fn display_account_info(account_id: AccountId) -> anyhow::Result<AccountInfo> {
-    let query_resp = client::new()
-=======
 #[derive(PartialEq, Eq, Clone, Debug)]
 pub struct CallExecutionResult {
     /// Execution status. Contains the result in case of successful execution.
@@ -58,9 +47,8 @@
     }
 }
 
-pub async fn display_account_info(account_id: AccountId) -> Result<AccountInfo, String> {
-    let query_resp = tool::json_client()
->>>>>>> 6c2d5509
+pub async fn display_account_info(account_id: AccountId) -> anyhow::Result<AccountInfo> {
+    let query_resp = client::new()
         .call(&RpcQueryRequest {
             block_reference: Finality::Final.into(),
             request: QueryRequest::ViewAccount {
@@ -89,8 +77,7 @@
     signer_id: AccountId,
     receiver_id: AccountId,
     amount_yocto: Balance,
-<<<<<<< HEAD
-) -> anyhow::Result<FinalExecutionOutcomeView> {
+) -> anyhow::Result<CallExecutionResult> {
     client::send_tx_and_retry(|| async {
         let (access_key, _, block_hash) =
             tool::access_key(signer_id.clone(), signer.public_key()).await?;
@@ -105,23 +92,7 @@
         ))
     })
     .await
-=======
-) -> Result<CallExecutionResult, String> {
-    let (access_key, _, block_hash) =
-        tool::access_key(signer_id.clone(), signer.public_key()).await?;
-
-    let tx = SignedTransaction::send_money(
-        access_key.nonce + 1,
-        signer_id,
-        receiver_id,
-        signer,
-        amount_yocto,
-        block_hash,
-    );
-
-    let transaction_info = tool::send_tx(tx).await?;
-    Ok(transaction_info.into())
->>>>>>> 6c2d5509
+    .map(Into::into)
 }
 
 pub async fn call(
@@ -131,8 +102,7 @@
     method_name: String,
     args: Vec<u8>,
     deposit: Option<Balance>,
-<<<<<<< HEAD
-) -> anyhow::Result<FinalExecutionOutcomeView> {
+) -> anyhow::Result<CallExecutionResult> {
     client::send_tx_and_retry(|| async {
         let (access_key, _, block_hash) =
             tool::access_key(signer_id.clone(), signer.public_key()).await?;
@@ -150,24 +120,7 @@
         ))
     })
     .await
-=======
-) -> Result<CallExecutionResult, String> {
-    let (access_key, _, block_hash) =
-        tool::access_key(signer_id.clone(), signer.public_key()).await?;
-    let tx = SignedTransaction::call(
-        access_key.nonce + 1,
-        signer_id,
-        contract_id,
-        signer,
-        deposit.unwrap_or(0),
-        method_name,
-        args,
-        DEFAULT_CALL_FN_GAS,
-        block_hash,
-    );
-    let transaction_info = tool::send_tx(tx).await?;
-    Ok(transaction_info.into())
->>>>>>> 6c2d5509
+    .map(Into::into)
 }
 
 pub async fn view(
@@ -251,8 +204,7 @@
     new_account_id: AccountId,
     new_account_pk: PublicKey,
     deposit: Option<Balance>,
-<<<<<<< HEAD
-) -> anyhow::Result<FinalExecutionOutcomeView> {
+) -> anyhow::Result<CallExecutionResult> {
     client::send_tx_and_retry(|| async {
         let (access_key, _, block_hash) =
             tool::access_key(signer_id.clone(), signer.public_key()).await?;
@@ -268,24 +220,7 @@
         ))
     })
     .await
-=======
-) -> anyhow::Result<CallExecutionResult> {
-    let (access_key, _, block_hash) = tool::access_key(signer_id.clone(), signer.public_key())
-        .await
-        .map_err(|e| anyhow!(e))?;
-
-    let signed_tx = SignedTransaction::create_account(
-        access_key.nonce + 1,
-        signer_id,
-        new_account_id,
-        deposit.unwrap_or(NEAR_BASE),
-        new_account_pk,
-        signer,
-        block_hash,
-    );
-    let transaction_info = tool::send_tx(signed_tx).await.map_err(|e| anyhow!(e))?;
-    Ok(transaction_info.into())
->>>>>>> 6c2d5509
+    .map(Into::into)
 }
 
 /// Creates a top level account. While in sandbox, we can grab the `ExecutionOutcomeView`, but
@@ -304,8 +239,7 @@
     account_id: AccountId,
     signer: &dyn Signer,
     beneficiary_id: AccountId,
-<<<<<<< HEAD
-) -> anyhow::Result<FinalExecutionOutcomeView> {
+) -> anyhow::Result<CallExecutionResult> {
     client::send_tx_and_retry(|| async {
         let (access_key, _, block_hash) =
             tool::access_key(account_id.clone(), signer.public_key()).await?;
@@ -320,22 +254,7 @@
         ))
     })
     .await
-=======
-) -> Result<CallExecutionResult, String> {
-    let (access_key, _, block_hash) =
-        tool::access_key(account_id.clone(), signer.public_key()).await?;
-
-    let signed_tx = SignedTransaction::delete_account(
-        access_key.nonce + 1,
-        account_id.clone(),
-        account_id,
-        beneficiary_id,
-        signer,
-        block_hash,
-    );
-    let transaction_info = tool::send_tx(signed_tx).await?;
-    Ok(transaction_info.into())
->>>>>>> 6c2d5509
+    .map(Into::into)
 }
 
 fn dev_generate() -> (AccountId, InMemorySigner) {

/// Types copied over from near_primitives since those APIs are not yet stable.
/// and internal libraries like near-jsonrpc-client requires specific versions
/// of these types which shouldn't be exposed either.
use std::path::Path;

pub use near_account_id::AccountId;
pub(crate) use near_crypto::{KeyType, Signer};
use serde::{Deserialize, Serialize};

<<<<<<< HEAD
/// Balance is type for storing amounts of tokens. Usually represents the amount of tokens
/// in yoctoNear (1e-24).
pub type Balance = u128;

#[derive(Eq, Ord, Hash, Clone, Debug, PartialEq, PartialOrd, Serialize, Deserialize)]
pub struct AccountId(Box<str>);

impl AccountId {
    pub fn is_empty(&self) -> bool {
        self.0.is_empty()
    }

    pub fn len(&self) -> usize {
        self.0.len()
    }

    pub fn validate(account_id: &str) -> Result<(), ParseAccountError> {
        if account_id.len() < MIN_ACCOUNT_ID_LEN {
            return Err(ParseAccountError(
                ParseErrorKind::TooShort,
                account_id.to_string(),
            ));
        }

        if account_id.len() > MAX_ACCOUNT_ID_LEN {
            return Err(ParseAccountError(
                ParseErrorKind::TooLong,
                account_id.to_string(),
            ));
        }
        // Adapted from https://github.com/near/near-sdk-rs/blob/fd7d4f82d0dfd15f824a1cf110e552e940ea9073/near-sdk/src/environment/env.rs#L819

        // NOTE: We don't want to use Regex here, because it requires extra time to compile it.
        // The valid account ID regex is /^(([a-z\d]+[-_])*[a-z\d]+\.)*([a-z\d]+[-_])*[a-z\d]+$/
        // Instead the implementation is based on the previous character checks.

        // We can safely assume that last char was a separator.
        let mut last_char_is_separator = true;

        for c in account_id.bytes() {
            let current_char_is_separator = match c {
                b'a'..=b'z' | b'0'..=b'9' => false,
                b'-' | b'_' | b'.' => true,
                _ => {
                    return Err(ParseAccountError(
                        ParseErrorKind::Invalid,
                        account_id.to_string(),
                    ))
                }
            };
            if current_char_is_separator && last_char_is_separator {
                return Err(ParseAccountError(
                    ParseErrorKind::Invalid,
                    account_id.to_string(),
                ));
            }
            last_char_is_separator = current_char_is_separator;
        }

        (!last_char_is_separator)
            .then(|| ())
            .ok_or_else(|| ParseAccountError(ParseErrorKind::Invalid, account_id.to_string()))
=======
impl From<PublicKey> for near_crypto::PublicKey {
    fn from(pk: PublicKey) -> Self {
        pk.0
>>>>>>> 098b2c33
    }
}

#[derive(Clone, Serialize, Deserialize)]
pub struct PublicKey(pub(crate) near_crypto::PublicKey);

#[derive(Clone, Serialize, Deserialize)]
pub struct SecretKey(near_crypto::SecretKey);

impl SecretKey {
    pub fn public_key(&self) -> PublicKey {
        PublicKey(self.0.public_key())
    }

    pub fn from_seed(key_type: KeyType, seed: &str) -> Self {
        Self(near_crypto::SecretKey::from_seed(key_type, seed))
    }
}

pub struct InMemorySigner(near_crypto::InMemorySigner);

impl InMemorySigner {
    pub fn from_secret_key(account_id: AccountId, secret_key: SecretKey) -> Self {
        Self(near_crypto::InMemorySigner::from_secret_key(
            account_id,
            secret_key.0,
        ))
    }

    pub fn from_file(path: &Path) -> Self {
        Self(near_crypto::InMemorySigner::from_file(path))
    }

    pub(crate) fn inner(&self) -> &near_crypto::InMemorySigner {
        &self.0
    }
}<|MERGE_RESOLUTION|>--- conflicted
+++ resolved
@@ -7,74 +7,13 @@
 pub(crate) use near_crypto::{KeyType, Signer};
 use serde::{Deserialize, Serialize};
 
-<<<<<<< HEAD
 /// Balance is type for storing amounts of tokens. Usually represents the amount of tokens
 /// in yoctoNear (1e-24).
 pub type Balance = u128;
 
-#[derive(Eq, Ord, Hash, Clone, Debug, PartialEq, PartialOrd, Serialize, Deserialize)]
-pub struct AccountId(Box<str>);
-
-impl AccountId {
-    pub fn is_empty(&self) -> bool {
-        self.0.is_empty()
-    }
-
-    pub fn len(&self) -> usize {
-        self.0.len()
-    }
-
-    pub fn validate(account_id: &str) -> Result<(), ParseAccountError> {
-        if account_id.len() < MIN_ACCOUNT_ID_LEN {
-            return Err(ParseAccountError(
-                ParseErrorKind::TooShort,
-                account_id.to_string(),
-            ));
-        }
-
-        if account_id.len() > MAX_ACCOUNT_ID_LEN {
-            return Err(ParseAccountError(
-                ParseErrorKind::TooLong,
-                account_id.to_string(),
-            ));
-        }
-        // Adapted from https://github.com/near/near-sdk-rs/blob/fd7d4f82d0dfd15f824a1cf110e552e940ea9073/near-sdk/src/environment/env.rs#L819
-
-        // NOTE: We don't want to use Regex here, because it requires extra time to compile it.
-        // The valid account ID regex is /^(([a-z\d]+[-_])*[a-z\d]+\.)*([a-z\d]+[-_])*[a-z\d]+$/
-        // Instead the implementation is based on the previous character checks.
-
-        // We can safely assume that last char was a separator.
-        let mut last_char_is_separator = true;
-
-        for c in account_id.bytes() {
-            let current_char_is_separator = match c {
-                b'a'..=b'z' | b'0'..=b'9' => false,
-                b'-' | b'_' | b'.' => true,
-                _ => {
-                    return Err(ParseAccountError(
-                        ParseErrorKind::Invalid,
-                        account_id.to_string(),
-                    ))
-                }
-            };
-            if current_char_is_separator && last_char_is_separator {
-                return Err(ParseAccountError(
-                    ParseErrorKind::Invalid,
-                    account_id.to_string(),
-                ));
-            }
-            last_char_is_separator = current_char_is_separator;
-        }
-
-        (!last_char_is_separator)
-            .then(|| ())
-            .ok_or_else(|| ParseAccountError(ParseErrorKind::Invalid, account_id.to_string()))
-=======
 impl From<PublicKey> for near_crypto::PublicKey {
     fn from(pk: PublicKey) -> Self {
         pk.0
->>>>>>> 098b2c33
     }
 }
 
@@ -94,6 +33,7 @@
     }
 }
 
+#[derive(Clone)]
 pub struct InMemorySigner(near_crypto::InMemorySigner);
 
 impl InMemorySigner {
